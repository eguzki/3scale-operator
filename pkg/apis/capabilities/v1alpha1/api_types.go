package v1alpha1

import (
	"encoding/json"
	"fmt"
	"github.com/3scale/3scale-operator/pkg/helper"
	portaClient "github.com/3scale/3scale-porta-go-client/client"
	"k8s.io/apimachinery/pkg/api/errors"
	metav1 "k8s.io/apimachinery/pkg/apis/meta/v1"
	"log"
	"reflect"
	"sigs.k8s.io/controller-runtime/pkg/client"
	"sort"
	"strconv"
	"strings"
)

// EDIT THIS FILE!  THIS IS SCAFFOLDING FOR YOU TO OWN!
// NOTE: json tags are required.  Any new fields you add must have json tags for the fields to be serialized.

// APISpec defines the desired state of API
type APISpec struct {
	// INSERT ADDITIONAL SPEC FIELDS - desired state of cluster
	// Important: Run "operator-sdk generate k8s" to regenerate code after modifying this file
	APIBase      `json:",inline"`
	APISelectors `json:",inline"`
}

type APIBase struct {
	Description       string            `json:"description"`
	IntegrationMethod IntegrationMethod `json:"integrationMethod"`
}

type APISelectors struct {
	// +optional
	PlanSelector *metav1.LabelSelector `json:"planSelector,omitempty"`
	// +optional
	MetricSelector *metav1.LabelSelector `json:"metricSelector,omitempty"`
}

// APIStatus defines the observed state of API
type APIStatus struct {
	// INSERT ADDITIONAL STATUS FIELD - define observed state of cluster
	// Important: Run "operator-sdk generate k8s" to regenerate code after modifying this file
}

// +k8s:deepcopy-gen:interfaces=k8s.io/apimachinery/pkg/runtime.Object

// API is the Schema for the apis API
// +k8s:openapi-gen=true
type API struct {
	metav1.TypeMeta   `json:",inline"`
	metav1.ObjectMeta `json:"metadata,omitempty"`

	Spec   APISpec   `json:"spec,omitempty"`
	Status APIStatus `json:"status,omitempty"`
}

// +k8s:deepcopy-gen:interfaces=k8s.io/apimachinery/pkg/runtime.Object

// APIList contains a list of API
type APIList struct {
	metav1.TypeMeta `json:",inline"`
	metav1.ListMeta `json:"metadata,omitempty"`
	Items           []API `json:"items"`
}

func init() {
	SchemeBuilder.Register(&API{}, &APIList{})
}

type IntegrationMethod struct {
	// +optional
	ApicastOnPrem *ApicastOnPrem `json:"apicastOnPrem,omitempty"`
	// +optional
	CodePlugin *CodePlugin `json:"codePlugin,omitempty"`
	// +optional
	ApicastHosted *ApicastHosted `json:"apicastHosted,omitempty"`
}

func (api *API) getIntegrationMethodType() string {
	if api.Spec.IntegrationMethod.ApicastHosted != nil {
		return "ApicastHosted"
	} else if api.Spec.IntegrationMethod.ApicastOnPrem != nil {
		return "ApicastOnPrem"
	} else if api.Spec.IntegrationMethod.CodePlugin != nil {
		return "CodePlugin"
	}
	return ""
}
func (api API) getInternalAPIfrom3scale(c *portaClient.ThreeScaleClient) (*InternalAPI, error) {

	service, err := getServiceFromInternalAPI(c, api.Name)
	if err != nil {
		return nil, err
	}
	proxyConfig, err := c.ReadProxy(service.ID)
	if err != nil {
		return nil, err
	}
	applicationPlans, err := c.ListAppPlanByServiceId(service.ID)

	// Initialize the InternalAPI with whatever info we have.
	internalAPI := InternalAPI{
		Name: service.Name,
		APIBaseInternal: APIBaseInternal{
			APIBase: APIBase{
				Description: service.Description,
			},
			IntegrationMethod: InternalIntegration{},
		},
		Metrics: nil,
		Plans:   nil,
	}

	var integrationCredentials IntegrationCredentials
	switch service.BackendVersion {

	case "2":
		// backend_version 2 -> APP_ID
		integrationCredentials = IntegrationCredentials{
			AppID: &AppID{
				AppIDParameterName:  proxyConfig.AuthAppID,
				AppKeyParameterName: proxyConfig.AuthAppKey,
				CredentialsLocation: proxyConfig.CredentialsLocation,
			},
		}

	case "oidc":
		// backend_version oidc -> OpenIDConnector
		integrationCredentials = IntegrationCredentials{
			OpenIDConnector: &OpenIDConnector{
				Issuer:              proxyConfig.OidcIssuerEndpoint,
				CredentialsLocation: proxyConfig.CredentialsLocation,
			},
		}

	default:
		// backend_version 1 -> APIKey
		integrationCredentials = IntegrationCredentials{
			APIKey: &APIKey{
				AuthParameterName:   proxyConfig.AuthUserKey,
				CredentialsLocation: proxyConfig.CredentialsLocation,
			},
		}
	}

	authFailedResponseCode, err := strconv.ParseInt(proxyConfig.ErrorStatusAuthFailed, 10, 64)
	if err != nil {
		authFailedResponseCode = 403
	}
	authMissingResponseCode, err := strconv.ParseInt(proxyConfig.ErrorStatusAuthMissing, 10, 64)
	if err != nil {
		authMissingResponseCode = 403
	}

	errorsConfigs := Errors{
		AuthenticationFailed: Authentication{
			ResponseCode: authFailedResponseCode,
			ContentType:  proxyConfig.ErrorHeadersAuthFailed,
			ResponseBody: proxyConfig.ErrorAuthFailed,
		},
		AuthenticationMissing: Authentication{
			ResponseCode: authMissingResponseCode,
			ContentType:  proxyConfig.ErrorHeadersAuthMissing,
			ResponseBody: proxyConfig.ErrorAuthMissing,
		},
	}

	// Let's find out the integrationMethod details of the service.
	switch service.DeploymentOption {

	case "self_managed":
		// This is ApicastOnPrem for us.
		mappingRules, _ := getServiceMappingRulesFrom3scale(c, service)

		internalAPI.APIBaseInternal.IntegrationMethod = InternalIntegration{
			ApicastOnPrem: &InternalApicastOnPrem{
				APIcastBaseOptions: APIcastBaseOptions{
					PrivateBaseURL:    proxyConfig.ApiBackend,
					APITestGetRequest: proxyConfig.ApiTestPath,
					AuthenticationSettings: ApicastAuthenticationSettings{
						HostHeader:  proxyConfig.HostnameRewrite,
						SecretToken: proxyConfig.SecretToken,
						Credentials: integrationCredentials,
						Errors:      errorsConfigs,
					},
				},
				StagingPublicBaseURL:    proxyConfig.SandboxEndpoint,
				ProductionPublicBaseURL: proxyConfig.Endpoint,
				MappingRules:            *mappingRules,
			},
		}

	case "service_mesh_istio":
		//This is ServiceMeshIstio for us. TODO: Implement service_mesh_istio.

	case "hosted":
		// This is ApicastHosted for us.
		mappingRules, _ := getServiceMappingRulesFrom3scale(c, service)

		internalAPI.APIBaseInternal.IntegrationMethod = InternalIntegration{
			ApicastHosted: &InternalApicastHosted{
				APIcastBaseOptions: APIcastBaseOptions{
					PrivateBaseURL:    proxyConfig.ApiBackend,
					APITestGetRequest: proxyConfig.ApiTestPath,
					AuthenticationSettings: ApicastAuthenticationSettings{
						HostHeader:  proxyConfig.HostnameRewrite,
						SecretToken: proxyConfig.SecretToken,
						Credentials: integrationCredentials,
						Errors:      errorsConfigs,
					},
				},
				MappingRules: *mappingRules,
			},
		}

	case "plugin_ruby", "plugin_python", "plugin_rest", "plugin_java", "plugin_php", "plugin_csharp":
		// This is CodePlugin for us.
		internalAPI.APIBaseInternal.IntegrationMethod = InternalIntegration{
			CodePlugin: &InternalCodePlugin{
				AuthenticationSettings: CodePluginAuthenticationSettings{
					Credentials: integrationCredentials,
				},
			},
		}

	default:
		return nil, fmt.Errorf("invalid_deployment")
	}

	// Grab the metrics from 3scale.
	for _, metric := range service.Metrics.Metrics {
		internalMetric := InternalMetric{
			Name:        metric.FriendlyName,
			Unit:        metric.Unit,
			Description: metric.Description,
		}
		if strings.ToLower(internalMetric.Name) != "hits" {
			internalAPI.Metrics = append(internalAPI.Metrics, internalMetric)
		}
	}

	for _, applicationPlan := range applicationPlans.Plans {

		trialPeriodDays, _ := strconv.ParseInt(applicationPlan.TrialPeriodDays, 10, 64)
		approvalRequired, _ := strconv.ParseBool(applicationPlan.ApprovalRequired)
		setupFee, _ := strconv.ParseFloat(applicationPlan.SetupFee, 64)
		costMonth, _ := strconv.ParseFloat(applicationPlan.CostPerMonth, 64)

		internalPlan := InternalPlan{
			Name:             applicationPlan.PlanName,
			TrialPeriodDays:  trialPeriodDays,
			ApprovalRequired: approvalRequired,
			Default:          applicationPlan.Default,
			Costs: PlanCost{
				SetupFee:  setupFee,
				CostMonth: costMonth,
			},
			Limits: nil,
		}

		limits, _ := c.ListLimitsPerAppPlan(applicationPlan.ID)
		for _, limit := range limits.Limits {
			maxValue, _ := strconv.ParseInt(limit.Value, 10, 64)
			metric, _ := metricIDtoMetric(c, service.ID, limit.MetricID)
			internalLimit := InternalLimit{
				Name:     limit.XMLName.Local,
				Period:   limit.Period,
				MaxValue: maxValue,
				Metric:   metric.FriendlyName,
			}
			internalPlan.Limits = append(internalPlan.Limits, internalLimit)
		}

		internalAPI.Plans = append(internalAPI.Plans, internalPlan)
	}

	return &internalAPI, nil
}

func (api API) GetInternalAPI(c client.Client) (*InternalAPI, error) {

	internalAPI := InternalAPI{
		Name: api.Name,
		APIBaseInternal: APIBaseInternal{
			APIBase: APIBase{
				Description: api.Spec.Description,
			},
		},
	}
	//Get Metrics for each API
	metrics, err := getMetrics(api.Namespace, api.Spec.MetricSelector.MatchLabels, c)
	if err != nil && errors.IsNotFound(err) {
		// Nothing has been found
		log.Printf("No metrics found for: %s\n", api.Name)
	} else if err != nil {
		// Something is broken
		return nil, err
	}

	for _, metric := range metrics.Items {
		internalMetric := newInternalMetricFromMetric(metric)
		internalAPI.Metrics = append(internalAPI.Metrics, *internalMetric)
	}

	//Get Plans for each API
	plans, err := getPlans(api.Namespace, api.Spec.PlanSelector.MatchLabels, c)

	if err != nil && errors.IsNotFound(err) {
		// Nothing has been found
		log.Printf("No plans found for: %s\n", api.Name)
	} else if err != nil {
		// Something is broken
		return nil, err
	}
	// Let's do our job.
	for _, plan := range plans.Items {
		internalPlan, err := newInternalPlanFromPlan(plan, c)
		if err != nil {
			return nil, err
		}
		internalAPI.Plans = append(internalAPI.Plans, *internalPlan)
	}
	switch api.getIntegrationMethodType() {
	case "ApicastHosted":
		internalApicastHosted, err := newInternalApicastHostedFromApicastHosted(api.Namespace, *api.Spec.IntegrationMethod.ApicastHosted, c)
		if err != nil {
			return nil, err
		}
		internalAPI.IntegrationMethod.ApicastHosted = internalApicastHosted

	case "ApicastOnPrem":
		internalApicastOnPrem, err := newInternalApicastOnPremFromApicastOnPrem(api.Namespace, *api.Spec.IntegrationMethod.ApicastOnPrem, c)
		if err != nil {
			return nil, err
		}
		internalAPI.IntegrationMethod.ApicastOnPrem = internalApicastOnPrem

		// TODO: Policies
	case "CodePlugin":
		internalCodePlugin := InternalCodePlugin{
			AuthenticationSettings: CodePluginAuthenticationSettings{
				Credentials: api.Spec.IntegrationMethod.CodePlugin.AuthenticationSettings.Credentials,
			},
		}
		internalAPI.IntegrationMethod.CodePlugin = &internalCodePlugin
	default:
		return nil, fmt.Errorf("Not supported integration method")
	}
	return &internalAPI, nil
}

type ApicastHosted struct {
	APIcastBaseOptions   `json:",inline"`
	APIcastBaseSelectors `json:",inline"`
}
type InternalApicastHosted struct {
	APIcastBaseOptions
	MappingRules []InternalMappingRule `json:"mappingRules"`
}

func (i *InternalApicastHosted) GetCredentialTypeName() string {
	if i.AuthenticationSettings.Credentials.OpenIDConnector != nil {
		return "OpenIDConnector"
	} else if i.AuthenticationSettings.Credentials.APIKey != nil {
		return "APIKey"
	} else if i.AuthenticationSettings.Credentials.AppID != nil {
		return "AppID"
	}
	return ""
}
func (i *InternalApicastHosted) GetMappingRules() []InternalMappingRule {
	return i.MappingRules
}

type APIcastBaseOptions struct {
	PrivateBaseURL         string                        `json:"privateBaseURL"`
	APITestGetRequest      string                        `json:"apiTestGetRequest"`
	AuthenticationSettings ApicastAuthenticationSettings `json:"authenticationSettings"`
}

type APIcastBaseSelectors struct {
	// +optional
	MappingRulesSelector *metav1.LabelSelector `json:"mappingRulesSelector,omitempty"`
	// +optional
	PoliciesSelector *metav1.LabelSelector `json:"policiesSelector,omitempty"`
}

type ApicastOnPrem struct {
	APIcastBaseOptions      `json:",inline"`
	StagingPublicBaseURL    string `json:"stagingPublicBaseURL"`
	ProductionPublicBaseURL string `json:"productionPublicBaseURL"`
	APIcastBaseSelectors    `json:",inline"`
}
type InternalApicastOnPrem struct {
	APIcastBaseOptions
	StagingPublicBaseURL    string                `json:"stagingPublicBaseURL"`
	ProductionPublicBaseURL string                `json:"productionPublicBaseURL"`
	MappingRules            []InternalMappingRule `json:"mappingRules"`
}

func (i *InternalApicastOnPrem) GetCredentialTypeName() string {
	if i.AuthenticationSettings.Credentials.OpenIDConnector != nil {
		return "OpenIDConnector"

	} else if i.AuthenticationSettings.Credentials.APIKey != nil {
		return "APIKey"

	} else if i.AuthenticationSettings.Credentials.AppID != nil {
		return "AppID"
	}
	return ""
}
func (i *InternalApicastOnPrem) GetMappingRules() []InternalMappingRule {
	return i.MappingRules
}

type ApicastAuthenticationSettings struct {
	HostHeader  string                 `json:"hostHeader"`
	SecretToken string                 `json:"secretToken"`
	Credentials IntegrationCredentials `json:"credentials"`
	Errors      Errors                 `json:"errors"`
}

type APIKey struct {
	AuthParameterName   string `json:"authParameterName"`
	CredentialsLocation string `json:"credentialsLocation"`
}

type AppID struct {
	AppIDParameterName  string `json:"appIDParameterName"`
	AppKeyParameterName string `json:"appKeyParameterName"`
	CredentialsLocation string `json:"credentialsLocation"`
}

type Errors struct {
	AuthenticationFailed  Authentication `json:"authenticationFailed"`
	AuthenticationMissing Authentication `json:"authenticationMissing"`
}

type Authentication struct {
	ResponseCode int64  `json:"responseCode"`
	ContentType  string `json:"contentType"`
	ResponseBody string `json:"responseBody"`
}

type MatchLabels struct {
	API string `json:"api"`
}

type IntegrationCredentials struct {
	// +optional
	APIKey *APIKey `json:"apiKey,omitempty"`
	// +optional
	AppID *AppID `json:"appID,omitempty"`
	// +optional
	OpenIDConnector *OpenIDConnector `json:"openIDConnector,omitempty"`
}

type OpenIDConnector struct {
	Issuer              string `json:"issuer"`
	CredentialsLocation string `json:"credentialsLocation"`
}

type CodePlugin struct {
	AuthenticationSettings CodePluginAuthenticationSettings `json:"authenticationSettings"`
}
type InternalCodePlugin struct {
	AuthenticationSettings CodePluginAuthenticationSettings `json:"authenticationSettings"`
}

func (i *InternalCodePlugin) GetCredentialTypeName() string {
	if i.AuthenticationSettings.Credentials.OpenIDConnector != nil {
		return "OpenIDConnector"
	} else if i.AuthenticationSettings.Credentials.APIKey != nil {
		return "APIKey"

	} else if i.AuthenticationSettings.Credentials.AppID != nil {
		return "AppID"
	}
	return ""

}
func (i *InternalCodePlugin) GetMappingRules() []InternalMappingRule {
	return []InternalMappingRule{}
}

type CodePluginAuthenticationSettings struct {
	Credentials IntegrationCredentials `json:"credentials"`
}

var CredentialTypeToBackendVersion = map[string]string{
	"OpenIDConnector": "oidc",
	"AppID":           "2",
	"APIKey":          "1",
}

var IntegrationMethodToDeploymentType = map[string]string{
	"ApicastHosted": "hosted",
	"ApicastOnPrem": "self_managed",
	"CodePlugin":    "plugin_rest",
}

type InternalAPI struct {
	Name            string `json:"name"`
	APIBaseInternal `json:",omitempty"`
	Metrics         []InternalMetric `json:"metrics,omitempty"`
	Plans           []InternalPlan   `json:"Plans,omitempty"`
}

// sort sorts an API struct.
func (api *InternalAPI) sort() {

	sort.Slice(api.Metrics, func(i, j int) bool {
		if api.Metrics[i].Name != api.Metrics[j].Name {
			return api.Metrics[i].Name < api.Metrics[j].Name
		} else {
			return api.Metrics[i].Unit < api.Metrics[j].Unit
		}
	})

	sort.Slice(api.Plans, func(i, j int) bool {
		if api.Plans[i].Name != api.Plans[j].Name {
			return api.Plans[i].Name < api.Plans[j].Name
		} else {
			return api.Plans[i].TrialPeriodDays < api.Plans[j].TrialPeriodDays
		}
	})

	if api.IntegrationMethod.ApicastOnPrem != nil {
		sort.Slice(api.IntegrationMethod.ApicastOnPrem.MappingRules, func(i, j int) bool {
			if api.IntegrationMethod.ApicastOnPrem.MappingRules[i].Name != api.IntegrationMethod.ApicastOnPrem.MappingRules[j].Name {
				return api.IntegrationMethod.ApicastOnPrem.MappingRules[i].Name < api.IntegrationMethod.ApicastOnPrem.MappingRules[j].Name
			} else {
				return api.IntegrationMethod.ApicastOnPrem.MappingRules[i].Metric < api.IntegrationMethod.ApicastOnPrem.MappingRules[j].Metric
			}
		})
	}

	if api.IntegrationMethod.ApicastHosted != nil {
		sort.Slice(api.IntegrationMethod.ApicastHosted.MappingRules, func(i, j int) bool {
			if api.IntegrationMethod.ApicastHosted.MappingRules[i].Name != api.IntegrationMethod.ApicastHosted.MappingRules[j].Name {
				return api.IntegrationMethod.ApicastHosted.MappingRules[i].Name < api.IntegrationMethod.ApicastHosted.MappingRules[j].Name
			} else {
				return api.IntegrationMethod.ApicastHosted.MappingRules[i].Metric < api.IntegrationMethod.ApicastHosted.MappingRules[j].Metric
			}
		})
	}

	for _, plan := range api.Plans {
		plan.Sort()
	}
}

// getIntegrationName returns the IntegrationMethod Name from an InternalAPI
func (api InternalAPI) getIntegrationName() string {
	deploymentOption := ""
	if api.IntegrationMethod.ApicastHosted != nil {
		deploymentOption = "ApicastHosted"
	} else if api.IntegrationMethod.ApicastOnPrem != nil {
		deploymentOption = "ApicastOnPrem"
	} else if api.IntegrationMethod.CodePlugin != nil {
		deploymentOption = "CodePlugin"
	}
	return deploymentOption
}

// getIntegration returns the Integration object from an InternalAPI
func (api InternalAPI) getIntegration() Integration {
	if api.IntegrationMethod.ApicastHosted != nil {
		return api.IntegrationMethod.ApicastHosted
	} else if api.IntegrationMethod.ApicastOnPrem != nil {
		return api.IntegrationMethod.ApicastOnPrem
	} else if api.IntegrationMethod.CodePlugin != nil {
		return api.IntegrationMethod.CodePlugin
	}
	return nil
}

// createIn3scale Creates the InternalAPI in 3scale
func (api InternalAPI) createIn3scale(c *portaClient.ThreeScaleClient) error {

	// Get the proper 3scale deployment Option based on the integrationMethod
	deploymentOption := IntegrationMethodToDeploymentType[api.getIntegrationName()]
	if deploymentOption == "" {
		return fmt.Errorf("unknown integration method")
	}

	// Get the proper backendVersion based on the CredentialType

	backendVersion := CredentialTypeToBackendVersion[api.getIntegration().GetCredentialTypeName()]
	if backendVersion == "" {
		return fmt.Errorf("invalid credential type method")
	}

	params := portaClient.Params{
		"description":       api.Description,
		"deployment_option": deploymentOption,
		"backend_version":   backendVersion,
	}

	service, err := c.CreateService(api.Name)
	if err != nil {
		return err
	}
	_, err = c.UpdateService(service.ID, params)
	if err != nil {
		return err
	}
	desiredProxy, err := get3scaleProxyFromInternalAPI(api)
	proxyParams := getProxyParamsFromProxy(desiredProxy, deploymentOption, backendVersion)

	_, err = c.UpdateProxy(service.ID, proxyParams)
	if err != nil {
		return err
	}

	// Promote config if needed
	productionProxy, _ := c.GetLatestProxyConfig(service.ID, "production")
	sandboxProxy, _ := c.GetLatestProxyConfig(service.ID, "sandbox")
	if productionProxy.ProxyConfig.Version != sandboxProxy.ProxyConfig.Version {
		_, err := c.PromoteProxyConfig(service.ID, "sandbox", strconv.Itoa(sandboxProxy.ProxyConfig.Version), "production")
		if err != nil {
			return err
		}
	}

	for _, metric := range api.Metrics {
		_, err := c.CreateMetric(service.ID, metric.Name, metric.Description, metric.Unit)
		if err != nil {
			return err
		}
	}

	defaultMappingRules, err := c.ListMappingRule(service.ID)
	if err != nil {
		return err
	}

	for _, defaultMappingRule := range defaultMappingRules.MappingRules {
		err := c.DeleteMappingRule(service.ID, defaultMappingRule.ID)
		if err != nil {
			return err
		}

	}

	for _, mappingRule := range api.getIntegration().GetMappingRules() {
		metric, err := metricNametoMetric(c, service.ID, mappingRule.Metric)
		if err != nil {
			return err
		}

		_, err = c.CreateMappingRule(service.ID, strings.ToUpper(mappingRule.Method), mappingRule.Path, int(mappingRule.Increment), metric.ID)
		if err != nil {
			return err
		}
	}

	for _, plan := range api.Plans {
		//TODO: expose publishing a plan from the CRD model

		plan3scale, err := c.CreateAppPlan(service.ID, plan.Name, "publish")
		if err != nil {
			return err
		}
		//TODO: add cancellation_period to application Plan
		params := portaClient.Params{
			"approval_required": strconv.FormatBool(plan.ApprovalRequired),
			"setup_fee":         strconv.FormatFloat(plan.Costs.SetupFee, 'f', 1, 64),
			"cost_per_month":    strconv.FormatFloat(plan.Costs.CostMonth, 'f', 1, 64),
			"trial_period_days": strconv.FormatInt(plan.TrialPeriodDays, 10),
		}
		_, err = c.UpdateAppPlan(service.ID, plan3scale.ID, plan3scale.PlanName, "", params)
		if err != nil {
			return err
		}

		if plan.Default {
			_, err = c.SetDefaultPlan(service.ID, plan3scale.ID)
		}

		for _, limit := range plan.Limits {
			metric, err := metricNametoMetric(c, service.ID, limit.Metric)
			if err != nil {
				return err
			}
			_, err = c.CreateLimitAppPlan(plan3scale.ID, metric.ID, limit.Period, int(limit.MaxValue))
			if err != nil {
				return err
			}
		}
	}

	return nil
}

// DeleteFrom3scale Removes an InternalAPI from 3scale
func (api InternalAPI) DeleteFrom3scale(c *portaClient.ThreeScaleClient) error {

	services, err := c.ListServices()
	if err != nil {
		return err
	}

	for _, service := range services.Services {
		if service.SystemName == api.Name {
			return c.DeleteService(service.ID)
		}
	}
	return nil
}

type APIBaseInternal struct {
	APIBase `json:",omitempty"`
	// We shadow the APIBase IntegrationMethod to point to our Internal representation
	IntegrationMethod InternalIntegration `json:"integrationMethod"`
}

type InternalIntegration struct {
	ApicastOnPrem *InternalApicastOnPrem `json:"apicastOnPrem"`
	CodePlugin    *InternalCodePlugin    `json:"codePlugin"`
	ApicastHosted *InternalApicastHosted `json:"apicastHosted"`
}

type Integration interface {
	GetMappingRules() []InternalMappingRule
	GetCredentialTypeName() string
}

// +k8s:openapi-gen=false
type InternalCredentials struct {
	AuthToken string `json:"token"`
	AdminURL  string `json:"adminURL"`
}

//TODO: Refactor Diffs.
type APIsDiff struct {
	MissingFromA []InternalAPI
	MissingFromB []InternalAPI
	Equal        []InternalAPI
	NotEqual     []APIPair
}
type APIPair struct {
	A InternalAPI
	B InternalAPI
}

// reconcileWith3scale creates/modifies/deletes APIs based on the information of the APIsDiff object.
func (d *APIsDiff) ReconcileWith3scale(creds InternalCredentials) error {

	c, err := helper.PortaClientFromURLString(creds.AdminURL, creds.AuthToken)

	if err != nil {
		return err
	}

	for _, api := range d.MissingFromB {

		err := api.createIn3scale(c)
		if err != nil {
			return err
		}
	}

	for _, api := range d.MissingFromA {
		err := api.DeleteFrom3scale(c)
		if err != nil {
			return err
		}
	}

	for _, apiPair := range d.NotEqual {

<<<<<<< HEAD
		c, err := helper.PortaClientFromURLString(creds.AdminURL, creds.AuthToken)

		if err != nil {
			return err
		}

=======
>>>>>>> 87978a66
		serviceNeedsUpdate := false
		service, err := getServiceFromInternalAPI(c, apiPair.A.Name)
		if err != nil {
			return err
		}
		serviceParams := portaClient.Params{}

		// Check if DeploymentOption is correct
		desiredDeploymentOption := IntegrationMethodToDeploymentType[apiPair.A.getIntegrationName()]
		existingDeploymentOption := IntegrationMethodToDeploymentType[apiPair.B.getIntegrationName()]

		if desiredDeploymentOption != existingDeploymentOption {
			serviceNeedsUpdate = true
			serviceParams.AddParam("deployment_option", desiredDeploymentOption)
		}

		// Check if BackendVersion is correct
		desiredBackendVersion := CredentialTypeToBackendVersion[apiPair.A.getIntegration().GetCredentialTypeName()]
		existingBackendVersion := CredentialTypeToBackendVersion[apiPair.B.getIntegration().GetCredentialTypeName()]

		if desiredBackendVersion != existingBackendVersion {
			serviceNeedsUpdate = true
			serviceParams.AddParam("backend_version", desiredBackendVersion)
		}

		//Check if api description is different and mark it for update
		if apiPair.A.Description != apiPair.B.Description {
			serviceNeedsUpdate = true
			serviceParams.AddParam("description", apiPair.A.Description)
		}

		// Update the service with the params
		if serviceNeedsUpdate {
			_, err := c.UpdateService(service.ID, serviceParams)
			if err != nil {
				return err
			}
		}

		desiredProxy, err := get3scaleProxyFromInternalAPI(apiPair.A)
		if err != nil {
			return err
		}
		existingProxy, err := get3scaleProxyFromInternalAPI(apiPair.B)
		if err != nil {
			return err
		}

		if desiredProxy != existingProxy {

			proxyParams := getProxyParamsFromProxy(desiredProxy, desiredDeploymentOption, desiredBackendVersion)

			_, err = c.UpdateProxy(service.ID, proxyParams)
			if err != nil {
				return err
			}
		}

		// Get the Difference in Metrics for the API
		metricsDiff := diffMetrics(apiPair.A.Metrics, apiPair.B.Metrics)
		err = metricsDiff.ReconcileWith3scale(c, service.ID, apiPair.A)
		if err != nil {
			return err
		}

		// reconcileWith3scale Mapping Rules
		mappingRulesDiff := diffMappingRules(apiPair.A.getIntegration().GetMappingRules(), apiPair.B.getIntegration().GetMappingRules())
		err = mappingRulesDiff.reconcileWith3scale(c, service.ID, apiPair.A)
		if err != nil {
			return err
		}

		// Because MappingRules are not Unique, let's remove duplicated mappingRules

		// reconcileWith3scale Plans
		plansDiff := diffPlans(apiPair.A.Plans, apiPair.B.Plans)
		err = plansDiff.reconcileWith3scale(c, service.ID, apiPair.A)
		if err != nil {
			return err
		}

		// Promote config if needed
		productionProxy, _ := c.GetLatestProxyConfig(service.ID, "production")
		sandboxProxy, _ := c.GetLatestProxyConfig(service.ID, "sandbox")
		if productionProxy.ProxyConfig.Version != sandboxProxy.ProxyConfig.Version {
			_, err := c.PromoteProxyConfig(service.ID, "sandbox", strconv.Itoa(sandboxProxy.ProxyConfig.Version), "production")
			if err != nil {
				return err
			}
		}

	}
	return nil

}

// DiffAPIs generate an APIsDiff object with equal, different and missing APIs from two InternalAPI slices.
func DiffAPIs(APIs1 []InternalAPI, APIs2 []InternalAPI) APIsDiff {

	var apisDiff APIsDiff

	if len(APIs2) == 0 {
		apisDiff.MissingFromB = APIs1
		return apisDiff
	}

	for i := 0; i < 2; i++ {
		for _, API1 := range APIs1 {
			found := false
			for _, API2 := range APIs2 {
				if API2.Name == API1.Name {
					if i == 0 {
						if CompareInternalAPI(API2, API1) {
							apisDiff.Equal = append(apisDiff.Equal, API1)
						} else {
							apiPair := APIPair{
								A: API1,
								B: API2,
							}
							apisDiff.NotEqual = append(apisDiff.NotEqual, apiPair)
						}
					}
					found = true
					break
				}
			}
			if !found {
				switch i {
				case 0:
					apisDiff.MissingFromB = append(apisDiff.MissingFromB, API1)
				case 1:
					apisDiff.MissingFromA = append(apisDiff.MissingFromA, API1)
				}
			}

		}
		if i == 0 {
			APIs1, APIs2 = APIs2, APIs1
		}
	}
	return apisDiff
}

// newInternalApicastHostedFromApicastHosted Creates an InteranlApicastHosted object from an ApicastHosted object
func newInternalApicastHostedFromApicastHosted(namespace string, hosted ApicastHosted, c client.Client) (*InternalApicastHosted, error) {

	internalApicastHosted := InternalApicastHosted{
		APIcastBaseOptions: APIcastBaseOptions{
			PrivateBaseURL:         hosted.PrivateBaseURL,
			APITestGetRequest:      hosted.APITestGetRequest,
			AuthenticationSettings: hosted.AuthenticationSettings,
		},
		MappingRules: nil,
	}
	// Get Mapping Rules
	mappingRules, err := getMappingRules(namespace, hosted.MappingRulesSelector.MatchLabels, c)
	if err != nil && errors.IsNotFound(err) {
		log.Printf("Error: %s", err)
	} else if err != nil {
		// Something is broken
		log.Printf("Error: %s", err)
		return nil, err
	} else {
		for _, mappingRule := range mappingRules.Items {
			internalMappingRule, err := newInternalMappingRuleFromMappingRule(mappingRule, c)
			if err != nil {
				log.Printf("mappingRule %s couldn't be converted", mappingRule.Name)
			} else {
				internalApicastHosted.MappingRules = append(internalApicastHosted.MappingRules, *internalMappingRule)
			}
		}
	}
	return &internalApicastHosted, nil
}

// newInternalApicastOnPremFromApicastOnPrem Creates an InteranlApicastOnPrem object from an ApicastOnPrem object
func newInternalApicastOnPremFromApicastOnPrem(namespace string, prem ApicastOnPrem, c client.Client) (*InternalApicastOnPrem, error) {
	internalApicastOnPrem := InternalApicastOnPrem{
		APIcastBaseOptions: APIcastBaseOptions{
			PrivateBaseURL:         prem.PrivateBaseURL,
			APITestGetRequest:      prem.APITestGetRequest,
			AuthenticationSettings: prem.AuthenticationSettings,
		},
		StagingPublicBaseURL:    prem.StagingPublicBaseURL,
		ProductionPublicBaseURL: prem.ProductionPublicBaseURL,
		MappingRules:            nil,
	}
	// Get Mapping Rules
	// api.Spec.IntegrationMethod.ApicastOnPrem.MappingRulesSelector
	mappingRules, err := getMappingRules(namespace, prem.MappingRulesSelector.MatchLabels, c)

	if err != nil && errors.IsNotFound(err) {
		// Nothing has been found
		log.Printf("Error: %s\n", err)
	} else if err != nil {
		// Something is broken
		return nil, err
	} else {
		for _, mappingRule := range mappingRules.Items {
			internalMappingRule, err := newInternalMappingRuleFromMappingRule(mappingRule, c)
			if err != nil {
				// TODO: UPDATE STATUS OF THE OBJECT
				log.Printf("mappingRule %s couldn't be converted", mappingRule.Name)
			} else {
				internalApicastOnPrem.MappingRules = append(
					internalApicastOnPrem.MappingRules,
					*internalMappingRule,
				)
			}
		}
	}

	return &internalApicastOnPrem, nil
}

// CompareInternalAPI Compares two InternalAPIs and return true or false.
func CompareInternalAPI(APIA, APIB InternalAPI) bool {
	for i := range APIA.Plans {
		for j := range APIA.Plans[i].Limits {
			APIA.Plans[i].Limits[j].Name = "limit"
		}
	}

	for i := range APIB.Plans {
		for j := range APIB.Plans[i].Limits {
			APIB.Plans[i].Limits[j].Name = "limit"
		}
	}

	if APIA.getIntegrationName() != APIB.getIntegrationName() {
		return false
	} else {
		switch APIA.getIntegrationName() {
		case "ApicastOnPrem":
			for i := range APIA.IntegrationMethod.ApicastOnPrem.MappingRules {
				APIA.IntegrationMethod.ApicastOnPrem.MappingRules[i].Name = "mapping_rule"
			}
			for i := range APIB.IntegrationMethod.ApicastOnPrem.MappingRules {
				APIB.IntegrationMethod.ApicastOnPrem.MappingRules[i].Name = "mapping_rule"
			}
		case "ApicastHosted":
			for i := range APIA.IntegrationMethod.ApicastHosted.MappingRules {
				APIA.IntegrationMethod.ApicastHosted.MappingRules[i].Name = "mapping_rule"
			}
			for i := range APIB.IntegrationMethod.ApicastHosted.MappingRules {
				APIB.IntegrationMethod.ApicastHosted.MappingRules[i].Name = "mapping_rule"
			}
		}
	}

	A, _ := json.Marshal(APIA)
	B, _ := json.Marshal(APIB)

	return reflect.DeepEqual(A, B)
}
func get3scaleProxyFromInternalAPI(api InternalAPI) (portaClient.Proxy, error) {

	//TODO: Improve get3scaleProxyFromInternalAPI.
	var proxy portaClient.Proxy

	integration := api.IntegrationMethod
	if integration.ApicastHosted != nil {
		proxy.HostnameRewrite = integration.ApicastHosted.AuthenticationSettings.HostHeader
		proxy.ApiBackend = integration.ApicastHosted.PrivateBaseURL
		proxy.ApiTestPath = integration.ApicastHosted.APITestGetRequest
		proxy.ErrorStatusAuthFailed = strconv.FormatInt(integration.ApicastHosted.AuthenticationSettings.Errors.AuthenticationFailed.ResponseCode, 10)
		proxy.ErrorAuthFailed = integration.ApicastHosted.AuthenticationSettings.Errors.AuthenticationFailed.ResponseBody
		proxy.ErrorAuthMissing = integration.ApicastHosted.AuthenticationSettings.Errors.AuthenticationMissing.ResponseBody
		proxy.ErrorStatusAuthFailed = strconv.FormatInt(integration.ApicastHosted.AuthenticationSettings.Errors.AuthenticationFailed.ResponseCode, 10)
		proxy.ErrorHeadersAuthFailed = integration.ApicastHosted.AuthenticationSettings.Errors.AuthenticationFailed.ContentType
		proxy.ErrorStatusAuthMissing = strconv.FormatInt(integration.ApicastHosted.AuthenticationSettings.Errors.AuthenticationMissing.ResponseCode, 10)
		proxy.ErrorHeadersAuthMissing = integration.ApicastHosted.AuthenticationSettings.Errors.AuthenticationMissing.ContentType
		proxy.SecretToken = integration.ApicastHosted.AuthenticationSettings.SecretToken
		if integration.ApicastHosted.AuthenticationSettings.Credentials.OpenIDConnector != nil {
			proxy.CredentialsLocation = integration.ApicastHosted.AuthenticationSettings.Credentials.OpenIDConnector.CredentialsLocation
			proxy.OidcIssuerEndpoint = integration.ApicastHosted.AuthenticationSettings.Credentials.OpenIDConnector.Issuer
		} else if integration.ApicastHosted.AuthenticationSettings.Credentials.AppID != nil {
			proxy.CredentialsLocation = integration.ApicastHosted.AuthenticationSettings.Credentials.AppID.CredentialsLocation
			proxy.AuthAppID = integration.ApicastHosted.AuthenticationSettings.Credentials.AppID.AppIDParameterName
			proxy.AuthAppKey = integration.ApicastHosted.AuthenticationSettings.Credentials.AppID.AppKeyParameterName
		} else if integration.ApicastHosted.AuthenticationSettings.Credentials.APIKey != nil {
			proxy.CredentialsLocation = integration.ApicastHosted.AuthenticationSettings.Credentials.APIKey.CredentialsLocation
			proxy.AuthUserKey = integration.ApicastHosted.AuthenticationSettings.Credentials.APIKey.AuthParameterName
		}
	} else if integration.ApicastOnPrem != nil {
		proxy.HostnameRewrite = integration.ApicastOnPrem.AuthenticationSettings.HostHeader
		proxy.ApiBackend = integration.ApicastOnPrem.PrivateBaseURL
		proxy.ApiTestPath = integration.ApicastOnPrem.APITestGetRequest
		// TODO: FIX 3scale adds the port if missing, reconciliation will fail
		proxy.SandboxEndpoint = integration.ApicastOnPrem.StagingPublicBaseURL
		// TODO: FIX 3scale adds the port if missing, reconciliation will fail
		proxy.Endpoint = integration.ApicastOnPrem.ProductionPublicBaseURL
		proxy.ErrorStatusAuthFailed = strconv.FormatInt(integration.ApicastOnPrem.AuthenticationSettings.Errors.AuthenticationFailed.ResponseCode, 10)
		proxy.ErrorAuthFailed = integration.ApicastOnPrem.AuthenticationSettings.Errors.AuthenticationFailed.ResponseBody
		proxy.ErrorAuthMissing = integration.ApicastOnPrem.AuthenticationSettings.Errors.AuthenticationMissing.ResponseBody
		proxy.ErrorStatusAuthFailed = strconv.FormatInt(integration.ApicastOnPrem.AuthenticationSettings.Errors.AuthenticationFailed.ResponseCode, 10)
		proxy.ErrorHeadersAuthFailed = integration.ApicastOnPrem.AuthenticationSettings.Errors.AuthenticationFailed.ContentType
		proxy.ErrorStatusAuthMissing = strconv.FormatInt(integration.ApicastOnPrem.AuthenticationSettings.Errors.AuthenticationMissing.ResponseCode, 10)
		proxy.ErrorHeadersAuthMissing = integration.ApicastOnPrem.AuthenticationSettings.Errors.AuthenticationMissing.ContentType
		proxy.SecretToken = integration.ApicastOnPrem.AuthenticationSettings.SecretToken

		if integration.ApicastOnPrem.AuthenticationSettings.Credentials.OpenIDConnector != nil {
			proxy.CredentialsLocation = integration.ApicastOnPrem.AuthenticationSettings.Credentials.OpenIDConnector.CredentialsLocation
			proxy.OidcIssuerEndpoint = integration.ApicastOnPrem.AuthenticationSettings.Credentials.OpenIDConnector.Issuer

		} else if integration.ApicastOnPrem.AuthenticationSettings.Credentials.AppID != nil {
			proxy.CredentialsLocation = integration.ApicastOnPrem.AuthenticationSettings.Credentials.AppID.CredentialsLocation
			proxy.AuthAppID = integration.ApicastOnPrem.AuthenticationSettings.Credentials.AppID.AppIDParameterName
			proxy.AuthAppKey = integration.ApicastOnPrem.AuthenticationSettings.Credentials.AppID.AppKeyParameterName

		} else if integration.ApicastOnPrem.AuthenticationSettings.Credentials.APIKey != nil {
			proxy.CredentialsLocation = integration.ApicastOnPrem.AuthenticationSettings.Credentials.APIKey.CredentialsLocation
			proxy.AuthUserKey = integration.ApicastOnPrem.AuthenticationSettings.Credentials.APIKey.AuthParameterName
		}
	} else if integration.CodePlugin != nil {
		if integration.CodePlugin.AuthenticationSettings.Credentials.OpenIDConnector != nil {
			proxy.CredentialsLocation = integration.CodePlugin.AuthenticationSettings.Credentials.OpenIDConnector.CredentialsLocation
			proxy.OidcIssuerEndpoint = integration.CodePlugin.AuthenticationSettings.Credentials.OpenIDConnector.Issuer

		} else if integration.CodePlugin.AuthenticationSettings.Credentials.AppID != nil {
			proxy.CredentialsLocation = integration.CodePlugin.AuthenticationSettings.Credentials.AppID.CredentialsLocation
			proxy.AuthAppID = integration.CodePlugin.AuthenticationSettings.Credentials.AppID.AppIDParameterName
			proxy.AuthAppKey = integration.CodePlugin.AuthenticationSettings.Credentials.AppID.AppKeyParameterName

		} else if integration.CodePlugin.AuthenticationSettings.Credentials.APIKey != nil {
			proxy.CredentialsLocation = integration.CodePlugin.AuthenticationSettings.Credentials.APIKey.CredentialsLocation
			proxy.AuthUserKey = integration.CodePlugin.AuthenticationSettings.Credentials.APIKey.AuthParameterName
		}
	} else {
		return proxy, fmt.Errorf("integrationMethod invalid")
	}

	return proxy, nil
}
func getServiceFromInternalAPI(c *portaClient.ThreeScaleClient, serviceName string) (portaClient.Service, error) {
	services, err := c.ListServices()

	if err != nil {
		return portaClient.Service{}, err
	}

	for _, service := range services.Services {
		if service.SystemName == serviceName {
			return service, nil
		}
	}
	return portaClient.Service{}, fmt.Errorf("NotFound")
}
func getProxyParamsFromProxy(proxy portaClient.Proxy, deploymentOption, backendVersion string) portaClient.Params {

	// TODO: This is far from optimal, fix this
	proxyParams := portaClient.NewParams()

	switch deploymentOption {

	case "hosted":
		proxyParams.AddParam("hostname_rewrite", proxy.HostnameRewrite)
		proxyParams.AddParam("api_backend", proxy.ApiBackend)
		proxyParams.AddParam("api_test_path", proxy.ApiTestPath)
		proxyParams.AddParam("error_status_auth_failed", proxy.ErrorStatusAuthFailed)
		proxyParams.AddParam("error_auth_failed", proxy.ErrorAuthFailed)
		proxyParams.AddParam("error_auth_missing", proxy.ErrorAuthMissing)
		proxyParams.AddParam("error_status_auth_failed", proxy.ErrorStatusAuthFailed)
		proxyParams.AddParam("error_headers_auth_failed", proxy.ErrorHeadersAuthFailed)
		proxyParams.AddParam("error_status_auth_missing", proxy.ErrorStatusAuthMissing)
		proxyParams.AddParam("error_headers_auth_missing", proxy.ErrorHeadersAuthMissing)
		proxyParams.AddParam("secret_token", proxy.SecretToken)
	case "self_managed":
		proxyParams.AddParam("hostname_rewrite", proxy.HostnameRewrite)
		proxyParams.AddParam("api_backend", proxy.ApiBackend)
		proxyParams.AddParam("api_test_path", proxy.ApiTestPath)
		// TODO: FIX 3scale adds the port if missing, reconciliation will fail
		proxyParams.AddParam("sandbox_endpoint", proxy.SandboxEndpoint)
		proxyParams.AddParam("endpoint", proxy.Endpoint)
		proxyParams.AddParam("error_auth_failed", proxy.ErrorAuthFailed)
		proxyParams.AddParam("error_auth_missing", proxy.ErrorAuthMissing)
		proxyParams.AddParam("error_status_auth_failed", proxy.ErrorStatusAuthFailed)
		proxyParams.AddParam("error_headers_auth_failed", proxy.ErrorHeadersAuthFailed)
		proxyParams.AddParam("error_status_auth_missing", proxy.ErrorStatusAuthMissing)
		proxyParams.AddParam("error_headers_auth_missing", proxy.ErrorHeadersAuthMissing)
		proxyParams.AddParam("secret_token", proxy.SecretToken)

	case "plugin_rest":
		// Nothing!
	}

	switch backendVersion {
	case "oidc":
		proxyParams.AddParam("credentials_location", proxy.CredentialsLocation)
		proxyParams.AddParam("oidc_issuer_endpoint", proxy.OidcIssuerEndpoint)

	case "2":
		proxyParams.AddParam("credentials_location", proxy.CredentialsLocation)
		proxyParams.AddParam("auth_app_id", proxy.AuthAppID)
		proxyParams.AddParam("auth_app_key", proxy.AuthAppKey)

	case "1":
		proxyParams.AddParam("credentials_location", proxy.CredentialsLocation)
		proxyParams.AddParam("auth_user_key", proxy.AuthUserKey)

	}

	return proxyParams
}<|MERGE_RESOLUTION|>--- conflicted
+++ resolved
@@ -773,15 +773,6 @@
 
 	for _, apiPair := range d.NotEqual {
 
-<<<<<<< HEAD
-		c, err := helper.PortaClientFromURLString(creds.AdminURL, creds.AuthToken)
-
-		if err != nil {
-			return err
-		}
-
-=======
->>>>>>> 87978a66
 		serviceNeedsUpdate := false
 		service, err := getServiceFromInternalAPI(c, apiPair.A.Name)
 		if err != nil {
